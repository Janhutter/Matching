--- conflicted
+++ resolved
@@ -21,18 +21,11 @@
 
 navbar-links:
   # About Me: "aboutme"
-<<<<<<< HEAD
-  Resources:
-    # - Beautiful Jekyll: "https://beautifuljekyll.com"
-    # - Learn markdown: "https://www.markdowntutorial.com/"
-  Author's home: "https://deanattali.com"
-=======
   Matching Result: "MatchingResult"
   # Resources:
     # - Beautiful Jekyll: "https://beautifuljekyll.com"
     # - Learn markdown: "https://www.markdowntutorial.com/"
   # Author's home: "https://deanattali.com"
->>>>>>> db9b385a
 
 ################
 # --- Logo --- #
@@ -283,11 +276,7 @@
       type: "posts"
     values:
       layout: "post"
-<<<<<<< HEAD
-      comments: true  # add comments to all blog posts
-=======
       comments: false  # add comments to all blog posts
->>>>>>> db9b385a
       social-share: true # add social media sharing buttons to all blog posts
   -
     scope:
